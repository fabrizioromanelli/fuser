--- conflicted
+++ resolved
@@ -336,7 +336,6 @@
   cloud.header.stamp = now();
 
   pcMutex.lock();
-<<<<<<< HEAD
   if (orbPose.tracker_confidence != Fuser::LOST) // ORBSLAM2 tracker is working fine
   {
     for(std::vector<ORB_SLAM2::MapPoint*>::iterator pcIt = pointCloud.begin(), 
@@ -362,39 +361,13 @@
                         + (orbPose.translation.z - adjPnt.getTranslation()[Pose::Z])*(orbPose.translation.z - adjPnt.getTranslation()[Pose::Z]));
         // RCLCPP_INFO(this->get_logger(), "Distance from orb pose: %f", dist);
 
-        // Select the features with a distance not farther than RADIUS
-        if (dist < RADIUS) {
+        // Select the features with a distance not farther than perceptionRadius
+        if (dist < perceptionRadius) {
           tmp.x = adjPnt.getTranslation()[Pose::X];
           tmp.y = adjPnt.getTranslation()[Pose::Y];
           tmp.z = adjPnt.getTranslation()[Pose::Z];
           cloud.points.push_back(tmp);
         }
-=======
-  for(std::vector<ORB_SLAM2::MapPoint*>::iterator pcIt = pointCloud.begin(), 
-      pcEnd = pointCloud.end(); pcIt != pcEnd; pcIt++)
-    {
-      Point tmp;
-      ORB_SLAM2::MapPoint* cPoint = *pcIt;
-      cv::Mat worldPos = cPoint->GetWorldPos();
-      float x, y, z;
-      // TODO: adjust point cloud when orbslam resets!
-      // Adjusting points to world reference system
-      x = worldPos.at<float>(2);
-      y = -worldPos.at<float>(0);
-      z = -worldPos.at<float>(1);
-
-      float dist = sqrt((orbPose.translation.x - x)*(orbPose.translation.x - x)
-            + (orbPose.translation.y - y)*(orbPose.translation.y - y)
-            + (orbPose.translation.z - z)*(orbPose.translation.z - z));
-      // RCLCPP_INFO(this->get_logger(), "Distance from orb pose: %f", dist);
-
-      // Select the features with a distance not farther than RADIUS
-      if (dist < perceptionRadius) {
-        tmp.x = x;
-        tmp.y = y;
-        tmp.z = z;
-        cloud.points.push_back(tmp);
->>>>>>> dc737ded
       }
     pcMutex.unlock();
 
@@ -440,10 +413,6 @@
     // We cannot publish any pointcloud
     pcMutex.unlock();
   }
-<<<<<<< HEAD
-=======
-
-  point_cloud_publisher_->publish(msg);
 }
 
 /**
@@ -458,5 +427,4 @@
     sensor_msgs::msg::Image::SharedPtr msg = cv_bridge::CvImage(std_msgs::msg::Header(), "bgr8", frame).toImageMsg();
     down_camera_publisher_->publish(*msg.get());
   }
->>>>>>> dc737ded
 }